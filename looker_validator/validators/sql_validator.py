--- conflicted
+++ resolved
@@ -1,16 +1,11 @@
 """
-<<<<<<< HEAD
 SQL Validator: Tests explores by running simple queries against them.
 Based on user's original code, updated for new BaseValidator and error handling.
 Fixed ImportError for LookerValidationError.
-=======
-Enhanced asynchronous SQL validator.
->>>>>>> bb188246
 """
 
 import asyncio
 import logging
-<<<<<<< HEAD
 import time
 from concurrent.futures import ThreadPoolExecutor, as_completed
 from typing import List, Dict, Any, Optional
@@ -22,66 +17,10 @@
 from .base import BaseValidator
 # Use central exceptions
 from ..exceptions import LookerApiError, SQLValidationError, ValidatorError
-=======
-import re  # Added re import
-import time
-from dataclasses import dataclass, field
-from typing import Dict, List, Optional, Set, Tuple, Any, cast
-
-# Assuming these imports are correct based on the context
-from looker_validator.async_client import AsyncLookerClient
-from looker_validator.exceptions import SQLValidationError, LookerValidatorException, LookerApiError
-from looker_validator.result_model import SQLError, ValidationResult, TestResult, SkipReason
-from looker_validator.validators.base_validator import AsyncBaseValidator
->>>>>>> bb188246
 
 logger = logging.getLogger(__name__)
 
-# Constants
-DEFAULT_QUERY_CONCURRENCY = 10
-DEFAULT_CHUNK_SIZE = 500
-DEFAULT_RUNTIME_THRESHOLD = 5
-QUERY_TASK_LIMIT = 250
 
-
-@dataclass
-class LookMLDimension:
-    """Representation of a LookML dimension."""
-    name: str
-    model_name: str
-    explore_name: str
-    type: str
-    tags: List[str]
-    sql: str
-    is_hidden: bool
-    url: Optional[str] = None
-    _queried: bool = False
-    # Use default_factory for mutable defaults like lists
-    errors: List[SQLError] = field(default_factory=list)
-    ignore: bool = False  # Initialize ignore attribute
-
-    def __post_init__(self):
-        """Post-initialization setup."""
-        # Check if dimension should be ignored based on tags or SQL comments
-        # Support both 'spectacles: ignore' and 'looker-validator: ignore' patterns
-        ignore_tags = {"spectacles: ignore", "looker-validator: ignore"}
-        ignore_sql_comments = {"-- spectacles: ignore", "-- looker-validator: ignore"}
-
-        # Check tags (case-insensitive comparison)
-        if any(tag.lower() in ignore_tags for tag in self.tags):
-            self.ignore = True
-        # Check SQL comments (simple substring check)
-        elif any(comment in self.sql for comment in ignore_sql_comments):
-            self.ignore = True
-        else:
-            self.ignore = False # Explicitly set to False if no ignore conditions met
-
-    @property
-    def queried(self) -> bool:
-        """Whether the dimension has been queried."""
-        return self._queried
-
-<<<<<<< HEAD
 class SQLValidator(BaseValidator):
     """
     Validator for testing explores by running simple, limited queries via Looker API.
@@ -101,189 +40,10 @@
     def _execute_validation(self) -> List[Dict[str, Any]]:
         """Core SQL validation logic, called by BaseValidator.validate()."""
         all_errors: List[Dict[str, Any]] = []
-=======
-    @queried.setter
-    def queried(self, value: bool) -> None:
-        """Set the queried status."""
-        self._queried = value
-
-    @property
-    def errored(self) -> Optional[bool]:
-        """Whether the dimension has errors."""
-        # Return True if queried and has errors, False if queried and no errors, None if not queried
-        return bool(self.errors) if self.queried else None
-
-    @classmethod
-    def from_json(cls, json_dict: Dict[str, Any], model_name: str, explore_name: str) -> "LookMLDimension":
-        """Create a dimension from JSON data.
-
-        Args:
-            json_dict: JSON dictionary from Looker API
-            model_name: Name of the model
-            explore_name: Name of the explore
-
-        Returns:
-            LookMLDimension instance
-        """
-        return cls(
-            name=json_dict["name"],
-            model_name=model_name,
-            explore_name=explore_name,
-            type=json_dict["type"],
-            tags=json_dict.get("tags", []),
-            sql=json_dict["sql"],
-            is_hidden=json_dict.get("hidden", False),
-            url=json_dict.get("lookml_link")
-        )
-
-
-@dataclass
-class LookMLExplore:
-    """Representation of a LookML explore."""
-    name: str
-    model_name: str
-    # Use default_factory for mutable defaults
-    dimensions: List[LookMLDimension] = field(default_factory=list)
-    errors: List[SQLError] = field(default_factory=list)
-    successes: List[Dict[str, Any]] = field(default_factory=list)
-    skipped: Optional[SkipReason] = None
-    _queried: bool = False
-
-    # No __post_init__ needed if just initializing lists via default_factory
-
-    @property
-    def queried(self) -> bool:
-        """Whether the explore has been queried (at least one dimension queried)."""
-        if self.dimensions:
-            return any(dimension.queried for dimension in self.dimensions)
-        return self._queried
-
-    @queried.setter
-    def queried(self, value: bool) -> None:
-        """Set the queried status for the explore and all its dimensions."""
-        if self.dimensions:
-            for dimension in self.dimensions:
-                dimension.queried = value
-        else:
-            self._queried = value
-
-    @property
-    def errored(self) -> Optional[bool]:
-        """Whether the explore has errors (explore-level or any dimension-level)."""
-        if not self.queried:
-            return None
-        # Check for explore-level errors or any dimension errors
-        return bool(self.errors) or any(dim.errored for dim in self.dimensions if dim.errored is not None)
-
-
-@dataclass
-class Query:
-    """SQL query to run."""
-    explore: LookMLExplore
-    dimensions: Tuple[LookMLDimension, ...]
-    query_id: Optional[str] = None
-    explore_url: Optional[str] = None
-    errored: Optional[bool] = None
-    runtime: Optional[float] = None
-
-    def __post_init__(self):
-        """Validate the query."""
-        # Check that all dimensions are from the same model/explore as the Query's explore
-        if not self.dimensions:
-            return # Nothing to validate if no dimensions
-
-        first_dim = self.dimensions[0]
-        # Check if all dimensions belong to the same model/explore
-        if not all(d.model_name == first_dim.model_name and d.explore_name == first_dim.explore_name for d in self.dimensions):
-             raise ValueError("All dimensions in a Query must belong to the same model and explore.")
-
-        # Check if the dimensions' model/explore matches the Query's explore
-        if (first_dim.model_name != self.explore.model_name or
-                first_dim.explore_name != self.explore.name):
-            raise ValueError("Dimensions must match the model and explore of the Query.")
-
-    def divide(self) -> List["Query"]:
-        """Divide the query into two smaller queries for binary search.
-
-        Returns:
-            List of two queries with roughly half the dimensions each.
-        """
-        if not self.errored:
-            raise ValueError("Can only divide errored queries")
-
-        if len(self.dimensions) < 2:
-            raise ValueError("Cannot divide query with less than 2 dimensions")
-
-        midpoint = len(self.dimensions) // 2
-        return [
-            Query(self.explore, self.dimensions[:midpoint]),
-            Query(self.explore, self.dimensions[midpoint:])
-        ]
-
-
-class AsyncSQLValidator(AsyncBaseValidator):
-    """Validator for testing SQL generation in Looker explores using asynchronous operations."""
-
-    # __init__ method remains the same as the previous version
-    def __init__(
-        self,
-        client: AsyncLookerClient,
-        project: str,
-        branch: Optional[str] = None,
-        commit_ref: Optional[str] = None,
-        remote_reset: bool = False,
-        explores: Optional[List[str]] = None,
-        concurrency: int = DEFAULT_QUERY_CONCURRENCY,
-        fail_fast: bool = False,
-        profile: bool = False,
-        runtime_threshold: int = DEFAULT_RUNTIME_THRESHOLD,
-        incremental: bool = False,
-        target: Optional[str] = None,
-        max_depth: int = 5, # Note: max_depth seems unused in the provided code
-        ignore_hidden: bool = False,
-        chunk_size: int = DEFAULT_CHUNK_SIZE,
-        log_dir: str = "logs",
-        pin_imports: Optional[Dict[str, str]] = None,
-        use_personal_branch: bool = False,
-    ):
-        """Initialize the SQL validator. (Content identical to previous version)"""
-        super().__init__(
-            client,
-            project,
-            branch,
-            commit_ref,
-            remote_reset,
-            explores,
-            log_dir,
-            pin_imports,
-            use_personal_branch
-        )
-
-        self.concurrency = concurrency
-        self.fail_fast = fail_fast
-        self.profile = profile
-        self.runtime_threshold = runtime_threshold
-        self.incremental = incremental
-        self.target = target
-        self.max_depth = max_depth # Store but note it's unused
-        self.ignore_hidden = ignore_hidden
-        self.chunk_size = chunk_size
-
-        # State for query tracking
-        self._task_to_query: Dict[str, Query] = {}
-        self._long_running_queries: List[Query] = []
-
-    # validate method remains the same as the previous version
-    async def validate(self) -> ValidationResult:
-        """Run SQL validation on the specified explores. (Content identical to previous version)"""
->>>>>>> bb188246
         start_time = time.time()
-        result = ValidationResult(validator="sql", status="passed") # Assume passed initially
-        explores_to_validate: List[LookMLExplore] = []
 
         # Get and filter explores *within* the execution phase, after branch setup
         try:
-<<<<<<< HEAD
             all_explores = self._get_all_explores()
             if not all_explores:
                 logger.warning(f"No explores found for project '{self.project}', skipping SQL validation.")
@@ -432,640 +192,4 @@
         query = models40.WriteQuery(model=model_name, view=explore_name, fields=[field])
         sql = self.sdk.create_sql_query(body=query)
         # Check if SQL was generated successfully (no errors)
-        return sql.sql is not None
-=======
-            # Set up the Git branch for validation
-            await self.setup_branch()
-
-            # Get all explores defined in the project for the current branch/commit
-            logger.info("Fetching explores for the current branch/commit...")
-            current_explores = await self._get_explores()
-            logger.info(f"Found {len(current_explores)} explores in total.")
-
-            # Handle incremental mode: filter explores based on changes
-            if self.incremental:
-                if not self.target:
-                    raise LookerValidatorException("Incremental mode requires a target branch/commit.")
-                if not (self.branch or self.commit_ref):
-                     raise LookerValidatorException("Incremental mode requires the current state to be a branch or commit.")
-
-                logger.info(f"Incremental mode enabled. Comparing against target '{self.target}'.")
-                target_explores = await self._get_target_explores()
-                logger.info(f"Found {len(target_explores)} explores in target '{self.target}'.")
-
-                modified_count = 0
-                skipped_count = 0
-                for explore in current_explores:
-                    if self._is_explore_modified(explore, target_explores):
-                        explores_to_validate.append(explore)
-                        modified_count += 1
-                    else:
-                        explore.skipped = SkipReason.UNMODIFIED
-                        result.add_test_result(TestResult(
-                            model=explore.model_name,
-                            explore=explore.name,
-                            status="skipped",
-                            skip_reason=SkipReason.UNMODIFIED
-                        ))
-                        skipped_count += 1
-                logger.info(f"Identified {modified_count} modified explores to validate, {skipped_count} skipped.")
-            else:
-                # Non-incremental mode: validate all selected explores
-                explores_to_validate = current_explores
-                logger.info(f"Validating {len(explores_to_validate)} selected explores.")
-
-
-            # Run the core SQL validation process if there are explores to validate
-            if explores_to_validate:
-                 await self._validate_explores(explores_to_validate)
-            else:
-                logger.info("No explores require validation.")
-
-
-            # Process results after validation runs (or if skipped)
-            for explore in explores_to_validate: # Iterate over only those potentially validated
-                test_result = TestResult(
-                    model=explore.model_name,
-                    explore=explore.name,
-                    status="passed" # Default assumption
-                )
-
-                if explore.skipped: # Should only be NO_DIMENSIONS here
-                    test_result.status = "skipped"
-                    test_result.skip_reason = explore.skipped
-                elif explore.errored:
-                    test_result.status = "failed"
-                    # Add all collected errors (explore and dimension level) to the main result
-                    all_errors = explore.errors + [
-                        err for dim in explore.dimensions for err in dim.errors
-                    ]
-                    for error in all_errors:
-                        result.add_error(error)
-                        # If fail_fast, we only care about the first error encountered overall
-                        if self.fail_fast:
-                            break
-                    if self.fail_fast and result.errors:
-                         # If fail_fast triggered, update overall status immediately
-                         result.status = "failed"
-
-                result.add_test_result(test_result)
-
-            # If any test failed (and not fail_fast), update overall status
-            if any(tr.status == "failed" for tr in result.tested):
-                 result.status = "failed"
-
-            # Add timing information
-            result.timing["total"] = time.time() - start_time
-
-            # Output profiling information if requested and relevant
-            if self.profile and self._long_running_queries:
-                self._print_profile_results()
-
-            return result
-
-        except LookerValidatorException as e:
-             logger.error(f"Spectacles Error: {e}")
-             result.status = "failed"
-             result.add_error(SQLError(model="unknown", explore="unknown", message=str(e)))
-             return result
-        except Exception as e:
-             logger.exception(f"An unexpected error occurred during validation: {e}")
-             result.status = "failed"
-             result.add_error(SQLError(model="unknown", explore="unknown", message=f"Unexpected error: {e}"))
-             return result
-        finally:
-            await self.cleanup()
-
-    # _get_explores method remains the same as the previous version
-    async def _get_explores(self) -> List[LookMLExplore]:
-        """Get all explores and their dimensions.
-    
-        Returns:
-            List of LookMLExplore objects
-        """
-        # Verify we're in dev mode with correct branch before fetching
-        if self.branch:
-            current_workspace = await self.client.get_workspace()
-            if current_workspace != "dev":
-                logger.debug(f"Switching to dev workspace for model fetching")
-                await self.client.update_workspace("dev")
-            
-            current_branch = await self.client.get_active_branch_name(self.project)
-            if current_branch != self.branch:
-                logger.warning(f"Explicitly checking out branch '{self.branch}' for model fetching")
-                await self.client.checkout_branch(self.project, self.branch)
-    
-        logger.debug(f"Getting LookML models for project '{self.project}'...")
-        try:
-            all_models = await self.client.get_lookml_models(fields=["name", "project_name", "explores"])
-            logger.debug(f"Retrieved {len(all_models)} models")
-            if all_models and len(all_models) > 0:
-                sample_model = all_models[0]
-                logger.debug(f"Sample model keys: {list(sample_model.keys())}")
-        except Exception as e:
-            raise LookerValidatorException(f"Failed to retrieve LookML models: {e}")
-
-        # Handle different API formats
-        project_models = []
-        for model in all_models:
-            # Try different possible key names for project name
-            model_project = None
-            for key in ["project_name", "project", "projectName"]:
-                if key in model:
-                    model_project = model[key]
-                    break
-            # If we have a project name and it matches, include this model
-            if model_project and model_project == self.project:
-                project_models.append(model)
-        if not project_models:
-            logger.warning(f"No LookML models found for project '{self.project}'.")
-            return []
-
-        logger.debug(f"Found {len(project_models)} models in project '{self.project}'.")
-        explores_list: List[LookMLExplore] = []
-        explore_fetch_tasks = []
-
-        for model in project_models:
-            model_name = model["name"]
-            if not model.get("explores"):
-                continue
-
-            for explore_data in model["explores"]:
-                explore_name = explore_data["name"]
-
-                if self.explore_selectors and not self._is_explore_selected(model_name, explore_name):
-                    logger.debug(f"Skipping explore '{model_name}.{explore_name}' due to selectors.")
-                    continue
-
-                explore = LookMLExplore(name=explore_name, model_name=model_name)
-                explores_list.append(explore)
-                explore_fetch_tasks.append(self._fetch_explore_dimensions(explore))
-
-        logger.info(f"Fetching dimensions for {len(explore_fetch_tasks)} selected explores...")
-        await asyncio.gather(*explore_fetch_tasks)
-
-        final_explores = []
-        for explore in explores_list:
-            if explore.errors:
-                logger.error(f"Skipping explore '{explore.model_name}.{explore.name}' due to errors fetching dimensions.")
-                final_explores.append(explore)
-            elif not explore.dimensions and not explore.skipped:
-                logger.warning(f"Explore '{explore.model_name}.{explore.name}' has no valid dimensions after filtering, skipping.")
-                explore.skipped = SkipReason.NO_DIMENSIONS
-                final_explores.append(explore)
-            elif explore.dimensions:
-                final_explores.append(explore)
-
-        logger.info(f"Prepared {len(final_explores)} explores for validation process.")
-        return final_explores
-
-    # _fetch_explore_dimensions method remains the same as the previous version
-    async def _fetch_explore_dimensions(self, explore: LookMLExplore):
-        """Fetch and process dimensions for a single explore. (Content identical to previous version)"""
-        model_name = explore.model_name
-        explore_name = explore.name
-        logger.debug(f"Fetching dimensions for explore '{model_name}.{explore_name}'...")
-        try:
-            dimensions_data = await self.client.get_lookml_dimensions(model_name, explore_name)
-            valid_dimensions = []
-            for dim_data in dimensions_data:
-                dimension = LookMLDimension.from_json(dim_data, model_name, explore_name)
-
-                if dimension.url:
-                    dimension.url = self.client.base_url + dimension.url
-
-                if dimension.ignore:
-                    logger.debug(f"Ignoring dimension '{dimension.name}' due to ignore tag/comment.")
-                    continue
-                if self.ignore_hidden and dimension.is_hidden:
-                    logger.debug(f"Ignoring hidden dimension '{dimension.name}'.")
-                    continue
-
-                valid_dimensions.append(dimension)
-
-            explore.dimensions = valid_dimensions
-            logger.debug(f"Found {len(valid_dimensions)} valid dimensions for '{model_name}.{explore_name}'.")
-
-        except Exception as e:
-            logger.error(f"Error fetching dimensions for explore '{model_name}.{explore_name}': {e}")
-            explore.errors.append(SQLError(
-                model=model_name,
-                explore=explore_name,
-                dimension=None,
-                message=f"Failed to get dimensions: {e}",
-                sql=None,
-            ))
-            explore.dimensions = []
-
-    # _get_target_explores method remains the same as the previous version
-    async def _get_target_explores(self) -> List[LookMLExplore]:
-        """Get explores from the target branch/commit. (Content identical to previous version)"""
-        if not self.target:
-             raise LookerValidatorException("Target must be specified for _get_target_explores")
-
-        logger.info(f"Switching to target '{self.target}' to fetch explores for comparison...")
-        original_branch = self.branch
-        original_commit = self.commit_ref
-        original_target = self.target
-
-        try:
-            self.branch = self.target if "/" in self.target else self.target
-            self.commit_ref = self.target if "/" not in self.target else None
-            self.target = None
-
-            await self.setup_branch(force_checkout=True)
-
-            target_explores = await self._get_explores()
-            logger.info(f"Successfully fetched {len(target_explores)} explores from target '{self.branch or self.commit_ref}'.")
-            return target_explores
-
-        except Exception as e:
-             logger.exception(f"Failed to get explores from target '{original_target}': {e}")
-             raise LookerValidatorException(
-                title="Target branch error",
-                detail=f"Could not retrieve explores from target state '{original_target}'."
-            )
-
-        finally:
-            logger.info("Switching back to the original branch/commit...")
-            self.branch = original_branch
-            self.commit_ref = original_commit
-            self.target = original_target
-
-            try:
-                 await self.setup_branch(force_checkout=True)
-                 logger.info("Successfully switched back to the original workspace.")
-            except Exception as e:
-                 logger.error(f"CRITICAL: Failed to switch back to original branch/commit after checking target: {e}")
-                 raise LookerValidatorException("Failed to restore original workspace state after checking target.")
-
-    # _is_explore_modified method remains the same as the previous version
-    def _is_explore_modified(self, explore: LookMLExplore, target_explores: List[LookMLExplore]) -> bool:
-        """Check if an explore's dimensions have changed. (Content identical to previous version)"""
-        target_explore = next((te for te in target_explores if te.model_name == explore.model_name and te.name == explore.name), None)
-
-        if target_explore is None:
-            logger.debug(f"Explore '{explore.model_name}.{explore.name}' not found in target, considered modified.")
-            return True
-
-        current_dims_sql = {d.name: d.sql for d in explore.dimensions}
-        target_dims_sql = {d.name: d.sql for d in target_explore.dimensions}
-
-        if current_dims_sql != target_dims_sql:
-            logger.debug(f"Explore '{explore.model_name}.{explore.name}' dimensions/SQL differ from target, considered modified.")
-            return True
-
-        logger.debug(f"Explore '{explore.model_name}.{explore.name}' is unchanged compared to target.")
-        return False
-
-    # _validate_explores method remains the same as the previous version
-    async def _validate_explores(self, explores: List[LookMLExplore]) -> None:
-        """Manages the asynchronous validation of explores. (Content identical to previous version)"""
-        queries_to_run: asyncio.Queue[Query] = asyncio.Queue()
-        running_tasks: asyncio.Queue[str] = asyncio.Queue()
-        query_slot = asyncio.Semaphore(self.concurrency)
-        total_queries_created = 0
-
-        for explore in explores:
-            if explore.skipped or explore.errors:
-                continue
-
-            dimensions = tuple(explore.dimensions)
-            if not dimensions:
-                 logger.warning(f"Explore '{explore.model_name}.{explore.name}' has no dimensions to validate.")
-                 continue
-
-            if len(dimensions) <= self.chunk_size:
-                await queries_to_run.put(Query(explore, dimensions))
-                total_queries_created += 1
-            else:
-                logger.debug(f"Chunking {len(dimensions)} dimensions for explore '{explore.model_name}.{explore.name}' into sizes of {self.chunk_size}.")
-                for i in range(0, len(dimensions), self.chunk_size):
-                    chunk = dimensions[i:i + self.chunk_size]
-                    await queries_to_run.put(Query(explore, tuple(chunk)))
-                    total_queries_created += 1
-
-        if total_queries_created == 0:
-             logger.info("No queries generated for validation.")
-             return
-
-        logger.info(f"Queued {total_queries_created} initial validation queries.")
-
-        workers = [
-            asyncio.create_task(
-                self._run_query_creator(queries_to_run, running_tasks, query_slot),
-                name="query_creator"
-            ),
-            asyncio.create_task(
-                self._get_query_results_poller(queries_to_run, running_tasks, query_slot),
-                name="query_results_poller"
-            )
-        ]
-
-        try:
-            await queries_to_run.join()
-            logger.debug("Initial query queue processed.")
-            await running_tasks.join()
-            logger.debug("All running query tasks completed or errored.")
-        except KeyboardInterrupt:
-            logger.warning("KeyboardInterrupt received. Attempting to cancel running queries...")
-            tasks_to_cancel = []
-            while not running_tasks.empty():
-                try:
-                    task_id = running_tasks.get_nowait()
-                    tasks_to_cancel.append(self.client.cancel_query_task(task_id))
-                    running_tasks.task_done()
-                except asyncio.QueueEmpty: break
-                except Exception as e: logger.error(f"Error during cancellation: {e}")
-            if tasks_to_cancel:
-                 await asyncio.gather(*tasks_to_cancel, return_exceptions=True)
-                 logger.info("Sent cancellation requests.")
-            raise
-        except Exception as e:
-             logger.exception(f"Unexpected error during explore validation loop: {e}")
-             raise
-        finally:
-            logger.debug("Cancelling worker tasks...")
-            for worker in workers:
-                if not worker.done(): worker.cancel()
-            await asyncio.gather(*workers, return_exceptions=True)
-            logger.debug("Worker tasks finished.")
-            self._task_to_query.clear()
-
-    # _run_query_creator method remains the same as the previous version
-    async def _run_query_creator(
-        self,
-        queries_to_run: asyncio.Queue,
-        running_tasks: asyncio.Queue,
-        query_slot: asyncio.Semaphore
-    ) -> None:
-        """Worker that creates Looker query tasks."""
-        while True:
-            try:
-                query = await queries_to_run.get()
-                await query_slot.acquire()
-                try:
-                    # Add retry logic for query creation
-                    max_retries = 3
-                    for attempt in range(max_retries):
-                        try:
-                            dimension_names = [d.name for d in query.dimensions]
-                            logger.debug(f"Creating query for {query.explore.model_name}.{query.explore.name} with {len(dimension_names)} dims.")
-                            created_query = await self.client.create_query(
-                                model=query.explore.model_name, explore=query.explore.name,
-                                dimensions=dimension_names, fields=["id", "share_url"]
-                            )
-                            query.query_id = created_query["id"]
-                            query.explore_url = created_query["share_url"]
-                        
-                            # Try to create the query task
-                            task_id = await self.client.create_query_task(query.query_id)
-                            logger.debug(f"Created query task {task_id} for query {query.query_id}.")
-                            self._task_to_query[task_id] = query
-                            await running_tasks.put(task_id)
-                            break  # Success, exit retry loop
-                        except LookerApiError as e:
-                            if "OAuth" in str(e) or "log in" in str(e) or e.status in (401, 403):
-                                # Auth error, retry if we have attempts left
-                                if attempt < max_retries - 1:
-                                    logger.warning(f"Auth error in query creation, retrying ({attempt+1}/{max_retries})...")
-                                    await asyncio.sleep(1)  # Brief pause before retry
-                                    continue
-                            # Either not an auth error or we've exhausted retries
-                            raise
-                    else:
-                        # We exhausted retries without success
-                        raise LookerApiError(
-                            title="Authentication failed",
-                            detail="Failed to authenticate after multiple retries",
-                            status=401
-                        )
-                    
-                except Exception as e:
-                    logger.error(f"Error creating query/task for {query.explore.model_name}.{query.explore.name}: {e}")
-                    query.errored = True
-                    error_msg = f"Failed to create or run query task: {e}"
-                    sql_error = SQLError(
-                        model=query.explore.model_name, explore=query.explore.name,
-                        dimension=query.dimensions[0].name if len(query.dimensions) == 1 else None,
-                        message=error_msg, sql=None,
-                        lookml_url=query.dimensions[0].url if len(query.dimensions) == 1 else None
-                    )
-                    if len(query.dimensions) == 1:
-                        query.dimensions[0].errors.append(sql_error)
-                        query.dimensions[0].queried = True
-                    else:
-                        query.explore.errors.append(sql_error)
-                    query.explore.queried = True
-                    query_slot.release()
-                    queries_to_run.task_done()
-                    if self.fail_fast: logger.warning("Fail fast triggered during query creation.")
-            except asyncio.CancelledError:
-                logger.debug("Query creator task cancelled.")
-                break
-            except Exception as e:
-                logger.exception(f"Unexpected error in query creator worker: {e}")
-                break
-
-    # _get_query_results_poller method remains the same as the previous version
-    async def _get_query_results_poller(
-        self,
-        queries_to_run: asyncio.Queue,
-        running_tasks: asyncio.Queue,
-        query_slot: asyncio.Semaphore
-    ) -> None:
-        # Add this helper method inside the function
-        async def handle_oauth_error(task_id: str) -> None:
-            """Handle OAuth error for a query task."""
-            logger.warning(f"OAuth error for task {task_id}, attempting to refresh authentication...")
-            try:
-                # Force authentication refresh
-                await self.client.authenticate()
-                # Re-queue the task to try again
-                await running_tasks.put(task_id)
-                running_tasks.task_done()
-                logger.debug(f"Re-queued task {task_id} after authentication refresh")
-            except Exception as auth_error:
-                logger.error(f"Authentication refresh failed: {auth_error}")
-                # Handle the task failure
-                if task_id in self._task_to_query:
-                    query = self._task_to_query[task_id]
-                    query.errored = True
-                    error_message = f"Authentication failed: {auth_error}"
-                    self._handle_query_error(query, error_message, task_id)
-                    del self._task_to_query[task_id]
-                    running_tasks.task_done()
-                    queries_to_run.task_done()
-                    query_slot.release()
-        """Worker that polls for results of running query tasks. (Content identical to previous version)"""
-        while True:
-            task_ids_to_check = []
-            try:
-                if running_tasks.empty():
-                    await asyncio.sleep(0.2)
-                    if running_tasks.empty(): continue
-
-                while len(task_ids_to_check) < QUERY_TASK_LIMIT:
-                    try: task_ids_to_check.append(running_tasks.get_nowait())
-                    except asyncio.QueueEmpty: break
-
-                if not task_ids_to_check: continue
-
-                logger.debug(f"Polling results for {len(task_ids_to_check)} task IDs.")
-                results = await self.client.get_query_task_multi_results(tuple(task_ids_to_check))
-
-                for task_id, result_data in results.items():
-                    query = self._task_to_query.get(task_id)
-                    if not query:
-                        logger.warning(f"No Query object found for task ID {task_id}, skipping.")
-                        running_tasks.task_done(); continue
-
-                    status = result_data.get("status")
-
-                    if status == "complete":
-                        logger.debug(f"Task {task_id} completed successfully.")
-                        query.errored = False
-                        query.runtime = result_data.get("data", {}).get("runtime")
-                        query.explore.queried = True
-                        for dim in query.dimensions: dim.queried = True
-                        query.explore.successes.append({"dimensions": [d.name for d in query.dimensions], "runtime": query.runtime})
-                        if self.profile and query.runtime is not None and query.runtime > self.runtime_threshold:
-                            logger.info(f"Query {query.query_id} (Task {task_id}) exceeded runtime threshold: {query.runtime:.2f}s")
-                            self._long_running_queries.append(query)
-                        del self._task_to_query[task_id]
-                        running_tasks.task_done(); queries_to_run.task_done(); query_slot.release()
-
-                    elif status == "error":
-                        logger.warning(f"Task {task_id} failed with error.")
-                        query.errored = True
-                        query.runtime = result_data.get("data", {}).get("runtime")
-                        query.explore.queried = True
-    
-                        # Define error_payload BEFORE trying to access it
-                        error_payload = result_data.get("data", {})
-    
-                        # Now you can get error_message from it
-                        error_message = error_payload.get("error", "Unknown error")
-                        if isinstance(error_message, str) and ("OAuth" in error_message or "log in required" in error_message):
-                            logger.warning(f"OAuth error detected for task {task_id}")
-                            await handle_oauth_error(task_id)
-                            continue
-    
-                        for dim in query.dimensions: dim.queried = True
-
-                        sql = error_payload.get("sql")
-                        errors = error_payload.get("errors", [])
-                        # Handle error message extraction more safely
-                        if errors:
-                            error_parts = []
-                            for e in errors:
-                                # Get message details or message, with a fallback
-                                message_part = e.get("message_details")
-                                if message_part is None:
-                                    message_part = e.get("message")
-                                if message_part is None:
-                                    message_part = "Unknown error detail"
-                
-                                # Make sure we have a string
-                                if not isinstance(message_part, str):
-                                    message_part = str(message_part)
-                
-                                error_parts.append(message_part)
-            
-                            error_message = "; ".join(error_parts)
-                        # We already handled this case earlier, so we can remove this else block
-                        # else:
-                        #     error_message = error_payload.get("error", "Unknown error")
-                        #     if not isinstance(error_message, str):
-                        #         error_message = str(error_message)
-    
-                        logger.debug(f"Error for task {task_id}: {error_message}")
-
-
-                        if self.fail_fast:
-                             error = SQLError(model=query.explore.model_name, explore=query.explore.name, dimension=None, message=error_message, sql=sql, lookml_url=query.explore_url)
-                             query.explore.errors.append(error)
-                             logger.warning("Fail fast triggered by query error.")
-                             del self._task_to_query[task_id]; running_tasks.task_done(); queries_to_run.task_done(); query_slot.release()
-                             continue
-
-                        if len(query.dimensions) > 1:
-                             logger.debug(f"Error on multi-dimension query ({len(query.dimensions)} dims), dividing.")
-                             try:
-                                 child_queries = query.divide()
-                                 for child_query in child_queries: await queries_to_run.put(child_query)
-                                 logger.debug(f"Added {len(child_queries)} child queries.")
-                             except ValueError as e:
-                                 logger.error(f"Error dividing query for task {task_id}: {e}")
-                                 error = SQLError(model=query.explore.model_name, explore=query.explore.name, dimension=None, message=f"Original Error: {error_message}. Failed to divide query.", sql=sql, lookml_url=query.explore_url)
-                                 query.explore.errors.append(error)
-                             del self._task_to_query[task_id]; running_tasks.task_done(); queries_to_run.task_done(); query_slot.release()
-                        else:
-                             dimension = query.dimensions[0]
-                             logger.warning(f"Error found for dimension: {dimension.model_name}.{dimension.explore_name}.{dimension.name}")
-                             error = SQLError(model=dimension.model_name, explore=dimension.explore_name, dimension=dimension.name, message=error_message, sql=sql, lookml_url=dimension.url)
-                             dimension.errors.append(error)
-                             del self._task_to_query[task_id]; running_tasks.task_done(); queries_to_run.task_done(); query_slot.release()
-
-                    elif status in ("running", "added", "expired"):
-                        logger.debug(f"Task {task_id} status is '{status}', re-queuing.")
-                        await running_tasks.put(task_id); running_tasks.task_done()
-
-                    elif status == "killed":
-                         logger.warning(f"Task {task_id} was killed.")
-                         query.errored = True; query.explore.queried = True
-                         for dim in query.dimensions: dim.queried = True
-                         error_message = "Query task was killed (database timeout or manual cancellation)"
-                         sql_error = SQLError(model=query.explore.model_name, explore=query.explore.name, dimension=query.dimensions[0].name if len(query.dimensions) == 1 else None, message=error_message, sql=None, lookml_url=query.dimensions[0].url if len(query.dimensions) == 1 else query.explore_url)
-                         if len(query.dimensions) == 1: query.dimensions[0].errors.append(sql_error)
-                         else: query.explore.errors.append(sql_error)
-                         del self._task_to_query[task_id]; running_tasks.task_done(); queries_to_run.task_done(); query_slot.release()
-
-                    else:
-                        logger.error(f"Task {task_id} has unexpected status: '{status}'. Re-queuing.")
-                        await running_tasks.put(task_id); running_tasks.task_done()
-
-            except asyncio.CancelledError:
-                logger.debug("Query results poller task cancelled.")
-                for task_id in task_ids_to_check:
-                     try: running_tasks.task_done()
-                     except ValueError: pass
-                break
-            except Exception as e:
-                logger.exception(f"Unexpected error in query results poller worker: {e}")
-                for task_id in task_ids_to_check:
-                    try: await running_tasks.put(task_id); running_tasks.task_done()
-                    except Exception as re_queue_error: logger.error(f"Failed to re-queue task {task_id}: {re_queue_error}")
-                    try: running_tasks.task_done()
-                    except ValueError: pass
-                await asyncio.sleep(1)
-
-    # _print_profile_results method remains the same as the previous version
-    def _print_profile_results(self) -> None:
-        """Prints a formatted table of long-running queries. (Content identical to previous version)"""
-        if not self._long_running_queries:
-            logger.info("No queries exceeded the runtime threshold.")
-            return
-
-        logger.info("\n--- Query Profiler Results ---")
-        logger.info(f"Queries exceeding {self.runtime_threshold} seconds:")
-
-        sorted_queries = sorted(self._long_running_queries, key=lambda q: q.runtime or 0, reverse=True)
-
-        headers = ["Explore", "Dimension(s)", "Runtime (s)", "Query URL"]
-        header_line = f"{headers[0]:<40} {headers[1]:<40} {headers[2]:<15} {headers[3]}"
-        separator = "-" * len(header_line)
-
-        logger.info(separator)
-        logger.info(header_line)
-        logger.info(separator)
-
-        for query in sorted_queries:
-            explore_name = f"{query.explore.model_name}.{query.explore.name}"
-            dimension_info = query.dimensions[0].name if len(query.dimensions) == 1 else f"({len(query.dimensions)} dimensions)"
-            runtime_str = f"{query.runtime:.2f}" if query.runtime is not None else "N/A"
-            url = query.explore_url or "N/A"
-            logger.info(f"{explore_name:<40} {dimension_info:<40} {runtime_str:<15} {url}")
-
-        logger.info(separator)
->>>>>>> bb188246
+        return sql.sql is not None