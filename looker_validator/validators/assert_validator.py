# FILE: looker_validator/validators/assert_validator.py
"""
<<<<<<< HEAD
Assert validator: Runs LookML data tests (assertions).
Corrected call to all_lookml_tests to remove unsupported 'fields' parameter.
=======
Asynchronous assert validator for running Looker data tests.
>>>>>>> bb188246
"""

import asyncio
import logging
import time
<<<<<<< HEAD
from concurrent.futures import ThreadPoolExecutor, as_completed
from typing import List, Dict, Any, Optional

from looker_sdk.error import SDKError

from .base import BaseValidator
# Use specific exceptions
from ..exceptions import LookerApiError, AssertValidationError, ValidatorError

logger = logging.getLogger(__name__)

# Default concurrent test limit
DEFAULT_CONCURRENCY = 10

class AssertValidator(BaseValidator):
    """Validator for running LookML data tests (assertions) via the Looker API."""

    def __init__(self, connection, project, **kwargs):
        """Initialize Assert validator."""
        super().__init__(connection, project, **kwargs)
        try:
            # Ensure concurrency is at least 1
            self.concurrency = max(1, int(kwargs.get("concurrency", DEFAULT_CONCURRENCY)))
        except (ValueError, TypeError):
            logger.warning(f"Invalid concurrency value provided ('{kwargs.get('concurrency')}'), defaulting to {DEFAULT_CONCURRENCY}.")
            self.concurrency = DEFAULT_CONCURRENCY

    def _get_tests(self) -> List[Dict[str, Any]]:
        """Gets all LookML data tests for the project.

        Returns:
            List of test dictionaries, each containing test metadata.

        Raises:
            LookerApiError: If fetching tests fails via the API.
            ValidatorError: For unexpected errors during processing.
=======
from dataclasses import dataclass
from typing import Dict, List, Optional, Any, Set, Tuple

from looker_validator.async_client import AsyncLookerClient
from looker_validator.exceptions import AssertValidationError
from looker_validator.result_model import DataTestError, ValidationResult, TestResult
from looker_validator.validators.base_validator import AsyncBaseValidator

logger = logging.getLogger(__name__)

# Default concurrency for data tests
DEFAULT_CONCURRENCY = 15  # Matches per-user query limit in most Looker instances


@dataclass
class DataTest:
    """Representation of a LookML data test."""
    name: str
    model: str
    explore: str
    file: str
    line: int
    query_url_params: str
    project: str
    base_url: str
    success: Optional[bool] = None
    runtime: Optional[float] = None
    
    @property
    def lookml_url(self) -> str:
        """Get the URL to the test in the LookML IDE."""
        file_path = self.file.split("/", 1)[1] if "/" in self.file else self.file
        return f"{self.base_url}/projects/{self.project}/files/{file_path}?line={self.line}"
    
    @property
    def explore_url(self) -> str:
        """Get the URL to the explore with the test query."""
        return f"{self.base_url}/explore/{self.model}/{self.explore}?{self.query_url_params}"


class AsyncAssertValidator(AsyncBaseValidator):
    """Validator for running LookML data tests."""
    
    def __init__(
        self,
        client: AsyncLookerClient,
        project: str,
        branch: Optional[str] = None,
        commit_ref: Optional[str] = None,
        remote_reset: bool = False,
        explores: Optional[List[str]] = None,
        concurrency: int = DEFAULT_CONCURRENCY,
        log_dir: str = "logs",
        pin_imports: Optional[Dict[str, str]] = None,
        use_personal_branch: bool = False,
    ):
        """Initialize the assert validator.
        
        Args:
            client: AsyncLookerClient instance
            project: Looker project name
            branch: Git branch name
            commit_ref: Git commit reference
            remote_reset: Whether to reset to remote branch state
            explores: List of explores to validate in format "model/explore"
            concurrency: Number of concurrent tests to run
            log_dir: Directory for logs
            pin_imports: Dictionary of project:ref pairs for imports
            use_personal_branch: Whether to use personal branch
        """
        super().__init__(
            client, 
            project, 
            branch,
            commit_ref,
            remote_reset,
            explores,
            log_dir,
            pin_imports,
            use_personal_branch
        )
        
        self.concurrency = concurrency
    
    async def validate(self) -> ValidationResult:
        """Run LookML data tests.
        
        Returns:
            ValidationResult with the validation results
>>>>>>> bb188246
        """
        logger.debug(f"Fetching LookML data tests for project '{self.project}'...")
        start_time = time.time()
<<<<<<< HEAD
        tests: List[Dict[str, Any]] = []
        try:
            # --- MODIFIED LINE ---
            # Removed the unsupported 'fields' argument from the SDK call.
            project_tests = self.sdk.all_lookml_tests(project_id=self.project)
            # --- END MODIFIED LINE ---

            if not project_tests:
                 logger.info(f"No LookML data tests found via API for project '{self.project}'.")
                 return []

            for test in project_tests:
                 # Ensure necessary attributes exist
                 model_name = getattr(test, 'model_name', None)
                 test_name = getattr(test, 'name', None)
                 if model_name and test_name:
                     test_id = f"{model_name}/{test_name}" # Consistent ID format
                     tests.append({
                         "model": model_name,
                         "explore": getattr(test, 'explore_name', None), # Explore might be optional
                         "name": test_name,
                         "test_id": test_id, # Include for easier reference
                         "file": getattr(test, 'file_path', None), # Use file_path if available
                         "line": getattr(test, 'line_number', None) # Use line_number if available
                     })
                 else:
                      logger.warning(f"Skipping test object due to missing model or name: {vars(test) if hasattr(test, '__dict__') else test}")

            logger.info(f"Found {len(tests)} LookML data tests for project '{self.project}'.")
            self.log_timing("Fetching data tests", start_time)
            return tests

        except SDKError as e:
            error_msg = f"API error fetching LookML tests for project '{self.project}': {e}"
            logger.error(error_msg, exc_info=True)
            raise LookerApiError(error_msg, status_code=e.status if hasattr(e, 'status') else None, original_exception=e) from e
        except Exception as e:
            # Catch potential TypeErrors if the SDK response format changes unexpectedly
            error_msg = f"Unexpected error processing LookML tests for project '{self.project}': {e}"
            logger.error(error_msg, exc_info=True)
            raise ValidatorError(error_msg) from e


    def _filter_tests(self, tests: List[Dict[str, Any]]) -> List[Dict[str, Any]]:
        """Filters data tests based on model/explore selectors defined in BaseValidator.

        Args:
            tests: List of test dictionaries from _get_tests().

        Returns:
            Filtered list of test dictionaries.
        """
        if not self.explore_selectors:
            logger.debug("No explore selectors provided, running all found data tests.")
            return tests # Return all if no selectors

        start_time = time.time()
        # Resolve includes/excludes based on selectors
        includes, excludes = self.resolve_explores()
        logger.debug(f"Filtering data tests. Includes: {includes}, Excludes: {excludes}")

        filtered_tests: List[Dict[str, Any]] = []
        for test in tests:
            model = test.get("model")
            explore = test.get("explore") # Can be None

            if not model:
                 logger.warning(f"Skipping test due to missing model name: {test.get('name')}")
                 continue

            # Use matches_selector from BaseValidator.
            # Pass explore name or '*' if explore is None to match model-level wildcards.
            explore_pattern = explore if explore else "*"
            if self.matches_selector(model, explore_pattern, includes, excludes):
                filtered_tests.append(test)
            # else:
            #      if self.verbose: logger.debug(f"Excluding test '{test.get('test_id')}' based on selectors.")


        count_before = len(tests)
        count_after = len(filtered_tests)
        logger.info(f"Filtered data tests: {count_after} selected out of {count_before}.")
        self.log_timing("Filtering data tests", start_time)
        return filtered_tests


    def _run_single_test(self, test: Dict[str, Any]) -> Optional[Dict[str, Any]]:
        """Runs a single LookML data test using the Looker API.

        Args:
            test: Test dictionary containing metadata ('model', 'name', 'test_id', etc.).

        Returns:
            A dictionary containing error details if the test fails or errors, otherwise None.
        """
        model_name = test["model"]
        test_name = test["name"]
        test_id = test["test_id"] # e.g., "model_name/test_name"

        logger.debug(f"Running data test: {test_id}")
        start_time = time.time()

        try:
            # Run the specific LookML test via SDK
            # Note: The API endpoint might still accept 'model_name' and 'test_name'
            # even if the SDK method signature doesn't explicitly list them for run_lookml_test.
            # The SDK likely uses them internally. If this fails, we might need to adjust.
            test_result = self.sdk.run_lookml_test(
                project_id=self.project,
                # Pass model and test name if required by the underlying API call structure
                # Check SDK documentation or API explorer if needed. Assuming they are used implicitly or via path.
                # model_name=model_name, # May not be needed as direct args here
                # test_name=test_name,   # May not be needed as direct args here
                fields="success,errors" # Request only needed fields in response payload
            )
            runtime = time.time() - start_time
            logger.debug(f"Test {test_id} API call completed in {runtime:.2f}s")

            # Process the result (LookmlTestResult object)
            success = getattr(test_result, "success", False)
            errors = getattr(test_result, "errors", []) # List of LookmlTestError objects

            if success:
                logger.debug(f"Test {test_id} passed.")
                # Use printer? print_success(f"Test {test_id}: PASSED ({runtime:.2f}s)")
                return None # Indicate success
            else:
                logger.error(f"Test {test_id} failed.")
                # Format error messages from the result
                error_messages = [str(getattr(e, 'message', 'Unknown test error')).strip() for e in errors if hasattr(e, 'message')]
                full_error_message = "; ".join(error_messages) if error_messages else "Test failed with no specific error message."
                # Use printer? print_fail(f"Test {test_id}: FAILED ({runtime:.2f}s)")

                # Return structured error dictionary
                return {
                    "validator": self.__class__.__name__,
                    "type": "Data Test Failure",
                    "severity": "error",
                    "model": model_name,
                    "explore": test.get("explore"),
                    "test_name": test_name,
                    "file_path": test.get("file"), # Use the key from _get_tests
                    "line": test.get("line"),     # Use the key from _get_tests
                    "message": full_error_message,
                    "runtime_seconds": round(runtime, 2),
                    # Add full error objects if needed for detailed logging?
                    # "raw_errors": [vars(e) for e in errors if hasattr(e, '__dict__')]
                }

        except SDKError as e:
            runtime = time.time() - start_time
            error_msg = f"API error running data test {test_id}: {e}"
            logger.error(error_msg, exc_info=True)
            # Use printer? print_fail(f"Test {test_id}: API ERROR ({runtime:.2f}s)")
            return {
                "validator": self.__class__.__name__,
                "type": "API Error",
                "severity": "error",
                "model": model_name,
                "explore": test.get("explore"),
                "test_name": test_name,
                "file_path": test.get("file"),
                "line": test.get("line"),
                "message": f"API Error: {getattr(e, 'message', str(e))}", # Get specific message if possible
                "status_code": e.status if hasattr(e, 'status') else None,
                "runtime_seconds": round(runtime, 2),
            }
        except Exception as e:
            runtime = time.time() - start_time
            error_msg = f"Unexpected internal error running data test {test_id}: {e}"
            logger.error(error_msg, exc_info=True)
            # Use printer? print_fail(f"Test {test_id}: INTERNAL ERROR ({runtime:.2f}s)")
            return {
                "validator": self.__class__.__name__,
                "type": "Internal Validator Error",
                "severity": "error",
                "model": model_name,
                "explore": test.get("explore"),
                "test_name": test_name,
                "file_path": test.get("file"),
                "line": test.get("line"),
                "message": f"Internal error: {e}",
                "runtime_seconds": round(runtime, 2),
            }

    def _execute_validation(self) -> List[Dict[str, Any]]:
        """Core assert validation logic, called by BaseValidator.validate()."""
        all_errors: List[Dict[str, Any]] = []
        start_time = time.time()

        try:
            # Find all LookML tests for the project
            logger.info(f"Finding LookML data tests for project '{self.project}'...")
            all_tests = self._get_tests() # Raises LookerApiError or ValidatorError on failure

            if not all_tests:
                # Already logged in _get_tests if none found via API
                # logger.warning(f"No LookML data tests found for project '{self.project}'.")
                return [] # Return empty list, nothing to validate

            # Filter tests based on model/explore selectors
            tests_to_run = self._filter_tests(all_tests)

            if not tests_to_run:
                # Already logged in _filter_tests
                # logger.warning(f"No LookML data tests match the provided selectors for project '{self.project}'.")
                return []

            logger.info(f"Running {len(tests_to_run)} LookML data tests (Concurrency: {self.concurrency})...")

            # Run tests concurrently using ThreadPoolExecutor
            with ThreadPoolExecutor(max_workers=self.concurrency) as executor:
                future_to_test = {
                    executor.submit(self._run_single_test, test): test
                    for test in tests_to_run
                }

                test_count = len(future_to_test)
                completed_count = 0
                logger.info(f"Submitted {test_count} tests to thread pool.")

                # Process results as they complete
                for future in as_completed(future_to_test):
                    completed_count += 1
                    test = future_to_test[future]
                    test_id = test.get("test_id", "unknown_test")
                    logger.debug(f"Processing result for test {test_id} ({completed_count}/{test_count})")

                    try:
                        # Get result (error dict or None)
                        result_error = future.result()
                        if result_error:
                            all_errors.append(result_error)
                        else:
                            pass # Success
                    except Exception as exc:
                        # Catch unexpected errors from within the thread execution itself
                        logger.error(f"Unexpected internal error processing result for test {test_id}: {exc}", exc_info=True)
                        all_errors.append({
                            "validator": self.__class__.__name__,
                            "type": "Internal Validator Error",
                            "severity": "error",
                            "model": test.get("model"),
                            "explore": test.get("explore"),
                            "test_name": test.get("name"),
                            "file_path": test.get("file"),
                            "line": test.get("line"),
                            "message": f"An internal error occurred processing test result: {exc}",
                        })

            # Log timing
            self.log_timing("Assert validation execution", start_time)

            # Log summary
            passed_count = len(tests_to_run) - len(all_errors)
            if not all_errors:
                logger.info(f"Assert validation completed successfully: {passed_count} tests passed.")
            else:
                logger.error(f"Assert validation completed: {passed_count} tests passed, {len(all_errors)} tests failed or errored.")

            return all_errors

        except (LookerApiError, AssertValidationError, ValidatorError) as e:
             # Re-raise these specific exceptions to be caught by BaseValidator.validate()
             logger.error(f"Assert validation failed during setup or execution: {e}", exc_info=False) # Log the specific error
             raise e # Re-raise
        except Exception as e:
            # Catch any other unexpected errors during setup/filtering
            error_msg = f"Unexpected error during assert validation setup: {e}"
            logger.error(error_msg, exc_info=True)
            # Wrap it in ValidatorError for consistent handling in run_validator
            raise ValidatorError(error_msg, original_exception=e) from e
=======
        result = ValidationResult(validator="assert", status="passed")
        
        try:
            # Set up branch for validation
            await self.setup_branch()
            
            # Get all data tests in the project
            tests = await self._get_tests()
            
            # Filter tests based on explore selectors
            if self.explore_selectors and self.explore_selectors != ["*/*"]:
                tests = self._filter_tests(tests)
            
            if not tests:
                logger.warning(f"No data tests found for project {self.project}")
                return result
            
            # Run the tests
            logger.info(f"Running {len(tests)} LookML data tests with concurrency={self.concurrency}")
            errors = await self._run_tests(tests)
            
            # Add errors to result
            for error in errors:
                result.add_error(error)
            
            # Add test results
            self._add_test_results(result, tests)
            
            # Add timing information
            result.timing["total"] = time.time() - start_time
            
            return result
            
        except Exception as e:
            logger.error(f"Data test validation failed: {str(e)}")
            raise AssertValidationError(
                title="Data test validation failed",
                detail=f"Failed to run data tests: {str(e)}"
            )
            
        finally:
            # Clean up branch manager
            await self.cleanup()
    
    async def _get_tests(self) -> List[DataTest]:
        """Get all data tests for the project.
        
        Returns:
            List of DataTest objects
        """
        # Get all tests for the project
        tests_data = await self.client.all_lookml_tests(self.project)
        
        # Create DataTest objects
        tests = []
        for test_data in tests_data:
            # Check for ignore tags in test name or file
            if self._has_ignore_tag(test_data):
                logger.debug(f"Ignoring test '{test_data['name']}' due to ignore tag")
                continue
                
            test = DataTest(
                name=test_data["name"],
                model=test_data["model_name"],
                explore=test_data["explore"],
                file=test_data["file"],
                line=test_data["line"],
                query_url_params=test_data["query_url_params"],
                project=self.project,
                base_url=self.client.base_url
            )
            tests.append(test)
        
        return tests
        
    def _has_ignore_tag(self, test_data: Dict[str, Any]) -> bool:
        """Check if a test has an ignore tag.
        
        Args:
            test_data: Test data from the API
            
        Returns:
            True if the test has an ignore tag
        """
        # If test has tags directly
        tags = test_data.get("tags", [])
        for tag in tags:
            tag_lower = tag.lower()
            if "spectacles: ignore" in tag_lower or "looker-validator: ignore" in tag_lower:
                return True
                
        # Check test name for ignore pattern (some LookML developers add it to the name)
        test_name = test_data.get("name", "").lower()
        if "spectacles: ignore" in test_name or "looker-validator: ignore" in test_name:
            return True
            
        return False
    
    def _filter_tests(self, tests: List[DataTest]) -> List[DataTest]:
        """Filter tests based on model/explore selectors.
        
        Args:
            tests: List of tests to filter
            
        Returns:
            Filtered list of tests
        """
        filtered_tests = []
        
        for test in tests:
            # Always include tests without explores
            if not test.explore:
                filtered_tests.append(test)
                continue
            
            # Check if test matches explore selectors
            if self._is_explore_selected(test.model, test.explore):
                filtered_tests.append(test)
        
        return filtered_tests
    
    async def _run_tests(self, tests: List[DataTest]) -> List[DataTestError]:
        """Run data tests with concurrency limits.
        
        Args:
            tests: List of tests to run
            
        Returns:
            List of DataTestError objects
        """
        # Create a semaphore to limit concurrent test runs
        semaphore = asyncio.Semaphore(self.concurrency)
        
        # Run tests concurrently
        tasks = [self._run_test(test, semaphore) for test in tests]
        errors = await asyncio.gather(*tasks)
        
        # Flatten the list of errors
        return [error for error_list in errors for error in error_list]
    
    async def _run_test(
        self, 
        test: DataTest, 
        semaphore: asyncio.Semaphore
    ) -> List[DataTestError]:
        """Run a single data test.
        
        Args:
            test: Test to run
            semaphore: Semaphore for concurrency control
            
        Returns:
            List of DataTestError objects
        """
        errors = []
        
        try:
            async with semaphore:
                # Run the test
                results = await self.client.run_lookml_test(
                    project=self.project,
                    model=test.model,
                    test=test.name
                )
                
                # Get the test result (should be a single item)
                if not results:
                    logger.warning(f"No results returned for test: {test.name}")
                    return errors
                
                # Process the result
                result = results[0]
                
                # Store success/failure
                test.success = result.get("success", False)
                test.runtime = result.get("runtime", 0)
                
                # If test failed, create errors
                if not test.success:
                    for error_data in result.get("errors", []):
                        error = DataTestError(
                            model=error_data.get("model_id", test.model),
                            explore=error_data.get("explore", test.explore),
                            message=error_data.get("message", "Unknown error"),
                            test_name=result.get("test_name", test.name),
                            lookml_url=test.lookml_url,
                            explore_url=test.explore_url
                        )
                        errors.append(error)
        
        except Exception as e:
            logger.error(f"Error running test {test.name}: {str(e)}")
            errors.append(DataTestError(
                model=test.model,
                explore=test.explore,
                message=f"Error running test: {str(e)}",
                test_name=test.name,
                lookml_url=test.lookml_url,
                explore_url=test.explore_url
            ))
        
        return errors
    
    def _add_test_results(self, result: ValidationResult, tests: List[DataTest]) -> None:
        """Add test results for all models and explores.
        
        Args:
            result: ValidationResult to update
            tests: List of data tests that were run
        """
        # Create a mapping of model/explore to test status
        model_explore_status: Dict[Tuple[str, str], bool] = {}
        
        # Process each test
        for test in tests:
            key = (test.model, test.explore)
            
            # If we haven't seen this model/explore before or if any test fails,
            # update the status
            current_status = model_explore_status.get(key, True)
            model_explore_status[key] = current_status and (test.success or False)
        
        # Add test results
        for (model, explore), success in model_explore_status.items():
            test_result = TestResult(
                model=model,
                explore=explore,
                status="passed" if success else "failed"
            )
            result.add_test_result(test_result)
>>>>>>> bb188246
<|MERGE_RESOLUTION|>--- conflicted
+++ resolved
@@ -1,17 +1,12 @@
 # FILE: looker_validator/validators/assert_validator.py
 """
-<<<<<<< HEAD
 Assert validator: Runs LookML data tests (assertions).
 Corrected call to all_lookml_tests to remove unsupported 'fields' parameter.
-=======
-Asynchronous assert validator for running Looker data tests.
->>>>>>> bb188246
 """
 
 import asyncio
 import logging
 import time
-<<<<<<< HEAD
 from concurrent.futures import ThreadPoolExecutor, as_completed
 from typing import List, Dict, Any, Optional
 
@@ -48,101 +43,9 @@
         Raises:
             LookerApiError: If fetching tests fails via the API.
             ValidatorError: For unexpected errors during processing.
-=======
-from dataclasses import dataclass
-from typing import Dict, List, Optional, Any, Set, Tuple
-
-from looker_validator.async_client import AsyncLookerClient
-from looker_validator.exceptions import AssertValidationError
-from looker_validator.result_model import DataTestError, ValidationResult, TestResult
-from looker_validator.validators.base_validator import AsyncBaseValidator
-
-logger = logging.getLogger(__name__)
-
-# Default concurrency for data tests
-DEFAULT_CONCURRENCY = 15  # Matches per-user query limit in most Looker instances
-
-
-@dataclass
-class DataTest:
-    """Representation of a LookML data test."""
-    name: str
-    model: str
-    explore: str
-    file: str
-    line: int
-    query_url_params: str
-    project: str
-    base_url: str
-    success: Optional[bool] = None
-    runtime: Optional[float] = None
-    
-    @property
-    def lookml_url(self) -> str:
-        """Get the URL to the test in the LookML IDE."""
-        file_path = self.file.split("/", 1)[1] if "/" in self.file else self.file
-        return f"{self.base_url}/projects/{self.project}/files/{file_path}?line={self.line}"
-    
-    @property
-    def explore_url(self) -> str:
-        """Get the URL to the explore with the test query."""
-        return f"{self.base_url}/explore/{self.model}/{self.explore}?{self.query_url_params}"
-
-
-class AsyncAssertValidator(AsyncBaseValidator):
-    """Validator for running LookML data tests."""
-    
-    def __init__(
-        self,
-        client: AsyncLookerClient,
-        project: str,
-        branch: Optional[str] = None,
-        commit_ref: Optional[str] = None,
-        remote_reset: bool = False,
-        explores: Optional[List[str]] = None,
-        concurrency: int = DEFAULT_CONCURRENCY,
-        log_dir: str = "logs",
-        pin_imports: Optional[Dict[str, str]] = None,
-        use_personal_branch: bool = False,
-    ):
-        """Initialize the assert validator.
-        
-        Args:
-            client: AsyncLookerClient instance
-            project: Looker project name
-            branch: Git branch name
-            commit_ref: Git commit reference
-            remote_reset: Whether to reset to remote branch state
-            explores: List of explores to validate in format "model/explore"
-            concurrency: Number of concurrent tests to run
-            log_dir: Directory for logs
-            pin_imports: Dictionary of project:ref pairs for imports
-            use_personal_branch: Whether to use personal branch
-        """
-        super().__init__(
-            client, 
-            project, 
-            branch,
-            commit_ref,
-            remote_reset,
-            explores,
-            log_dir,
-            pin_imports,
-            use_personal_branch
-        )
-        
-        self.concurrency = concurrency
-    
-    async def validate(self) -> ValidationResult:
-        """Run LookML data tests.
-        
-        Returns:
-            ValidationResult with the validation results
->>>>>>> bb188246
         """
         logger.debug(f"Fetching LookML data tests for project '{self.project}'...")
         start_time = time.time()
-<<<<<<< HEAD
         tests: List[Dict[str, Any]] = []
         try:
             # --- MODIFIED LINE ---
@@ -414,236 +317,4 @@
             error_msg = f"Unexpected error during assert validation setup: {e}"
             logger.error(error_msg, exc_info=True)
             # Wrap it in ValidatorError for consistent handling in run_validator
-            raise ValidatorError(error_msg, original_exception=e) from e
-=======
-        result = ValidationResult(validator="assert", status="passed")
-        
-        try:
-            # Set up branch for validation
-            await self.setup_branch()
-            
-            # Get all data tests in the project
-            tests = await self._get_tests()
-            
-            # Filter tests based on explore selectors
-            if self.explore_selectors and self.explore_selectors != ["*/*"]:
-                tests = self._filter_tests(tests)
-            
-            if not tests:
-                logger.warning(f"No data tests found for project {self.project}")
-                return result
-            
-            # Run the tests
-            logger.info(f"Running {len(tests)} LookML data tests with concurrency={self.concurrency}")
-            errors = await self._run_tests(tests)
-            
-            # Add errors to result
-            for error in errors:
-                result.add_error(error)
-            
-            # Add test results
-            self._add_test_results(result, tests)
-            
-            # Add timing information
-            result.timing["total"] = time.time() - start_time
-            
-            return result
-            
-        except Exception as e:
-            logger.error(f"Data test validation failed: {str(e)}")
-            raise AssertValidationError(
-                title="Data test validation failed",
-                detail=f"Failed to run data tests: {str(e)}"
-            )
-            
-        finally:
-            # Clean up branch manager
-            await self.cleanup()
-    
-    async def _get_tests(self) -> List[DataTest]:
-        """Get all data tests for the project.
-        
-        Returns:
-            List of DataTest objects
-        """
-        # Get all tests for the project
-        tests_data = await self.client.all_lookml_tests(self.project)
-        
-        # Create DataTest objects
-        tests = []
-        for test_data in tests_data:
-            # Check for ignore tags in test name or file
-            if self._has_ignore_tag(test_data):
-                logger.debug(f"Ignoring test '{test_data['name']}' due to ignore tag")
-                continue
-                
-            test = DataTest(
-                name=test_data["name"],
-                model=test_data["model_name"],
-                explore=test_data["explore"],
-                file=test_data["file"],
-                line=test_data["line"],
-                query_url_params=test_data["query_url_params"],
-                project=self.project,
-                base_url=self.client.base_url
-            )
-            tests.append(test)
-        
-        return tests
-        
-    def _has_ignore_tag(self, test_data: Dict[str, Any]) -> bool:
-        """Check if a test has an ignore tag.
-        
-        Args:
-            test_data: Test data from the API
-            
-        Returns:
-            True if the test has an ignore tag
-        """
-        # If test has tags directly
-        tags = test_data.get("tags", [])
-        for tag in tags:
-            tag_lower = tag.lower()
-            if "spectacles: ignore" in tag_lower or "looker-validator: ignore" in tag_lower:
-                return True
-                
-        # Check test name for ignore pattern (some LookML developers add it to the name)
-        test_name = test_data.get("name", "").lower()
-        if "spectacles: ignore" in test_name or "looker-validator: ignore" in test_name:
-            return True
-            
-        return False
-    
-    def _filter_tests(self, tests: List[DataTest]) -> List[DataTest]:
-        """Filter tests based on model/explore selectors.
-        
-        Args:
-            tests: List of tests to filter
-            
-        Returns:
-            Filtered list of tests
-        """
-        filtered_tests = []
-        
-        for test in tests:
-            # Always include tests without explores
-            if not test.explore:
-                filtered_tests.append(test)
-                continue
-            
-            # Check if test matches explore selectors
-            if self._is_explore_selected(test.model, test.explore):
-                filtered_tests.append(test)
-        
-        return filtered_tests
-    
-    async def _run_tests(self, tests: List[DataTest]) -> List[DataTestError]:
-        """Run data tests with concurrency limits.
-        
-        Args:
-            tests: List of tests to run
-            
-        Returns:
-            List of DataTestError objects
-        """
-        # Create a semaphore to limit concurrent test runs
-        semaphore = asyncio.Semaphore(self.concurrency)
-        
-        # Run tests concurrently
-        tasks = [self._run_test(test, semaphore) for test in tests]
-        errors = await asyncio.gather(*tasks)
-        
-        # Flatten the list of errors
-        return [error for error_list in errors for error in error_list]
-    
-    async def _run_test(
-        self, 
-        test: DataTest, 
-        semaphore: asyncio.Semaphore
-    ) -> List[DataTestError]:
-        """Run a single data test.
-        
-        Args:
-            test: Test to run
-            semaphore: Semaphore for concurrency control
-            
-        Returns:
-            List of DataTestError objects
-        """
-        errors = []
-        
-        try:
-            async with semaphore:
-                # Run the test
-                results = await self.client.run_lookml_test(
-                    project=self.project,
-                    model=test.model,
-                    test=test.name
-                )
-                
-                # Get the test result (should be a single item)
-                if not results:
-                    logger.warning(f"No results returned for test: {test.name}")
-                    return errors
-                
-                # Process the result
-                result = results[0]
-                
-                # Store success/failure
-                test.success = result.get("success", False)
-                test.runtime = result.get("runtime", 0)
-                
-                # If test failed, create errors
-                if not test.success:
-                    for error_data in result.get("errors", []):
-                        error = DataTestError(
-                            model=error_data.get("model_id", test.model),
-                            explore=error_data.get("explore", test.explore),
-                            message=error_data.get("message", "Unknown error"),
-                            test_name=result.get("test_name", test.name),
-                            lookml_url=test.lookml_url,
-                            explore_url=test.explore_url
-                        )
-                        errors.append(error)
-        
-        except Exception as e:
-            logger.error(f"Error running test {test.name}: {str(e)}")
-            errors.append(DataTestError(
-                model=test.model,
-                explore=test.explore,
-                message=f"Error running test: {str(e)}",
-                test_name=test.name,
-                lookml_url=test.lookml_url,
-                explore_url=test.explore_url
-            ))
-        
-        return errors
-    
-    def _add_test_results(self, result: ValidationResult, tests: List[DataTest]) -> None:
-        """Add test results for all models and explores.
-        
-        Args:
-            result: ValidationResult to update
-            tests: List of data tests that were run
-        """
-        # Create a mapping of model/explore to test status
-        model_explore_status: Dict[Tuple[str, str], bool] = {}
-        
-        # Process each test
-        for test in tests:
-            key = (test.model, test.explore)
-            
-            # If we haven't seen this model/explore before or if any test fails,
-            # update the status
-            current_status = model_explore_status.get(key, True)
-            model_explore_status[key] = current_status and (test.success or False)
-        
-        # Add test results
-        for (model, explore), success in model_explore_status.items():
-            test_result = TestResult(
-                model=model,
-                explore=explore,
-                status="passed" if success else "failed"
-            )
-            result.add_test_result(test_result)
->>>>>>> bb188246
+            raise ValidatorError(error_msg, original_exception=e) from e