--- conflicted
+++ resolved
@@ -1,16 +1,11 @@
 # FILE: looker_validator/validators/lookml_validator.py
 """
-<<<<<<< HEAD
 LookML validator: Uses Looker's validate_project API endpoint.
 Based on user's original code, updated for new BaseValidator and error handling.
-=======
-Asynchronous LookML validator for syntax checking.
->>>>>>> bb188246
 """
 
 import logging
 import time
-<<<<<<< HEAD
 from typing import List, Dict, Any, Optional
 
 from looker_sdk.error import SDKError
@@ -21,14 +16,6 @@
 from .base import BaseValidator
 # Use central exceptions
 from ..exceptions import LookerApiError, LookMLValidationError, ValidatorError
-=======
-from typing import Dict, List, Optional, Any, Set, cast
-
-from looker_validator.async_client import AsyncLookerClient, LOOKML_VALIDATION_TIMEOUT
-from looker_validator.exceptions import LookMLValidationError
-from looker_validator.result_model import LookMLError, ValidationResult, TestResult, SkipReason
-from looker_validator.validators.base_validator import AsyncBaseValidator
->>>>>>> bb188246
 
 logger = logging.getLogger(__name__)
 
@@ -41,37 +28,14 @@
     "fatal": 40
 }
 
-<<<<<<< HEAD
+
 class LookMLValidator(BaseValidator):
     """Validator for testing LookML syntax using the validate_project API endpoint."""
 
     def __init__(self, connection, project, **kwargs):
         """Initialize LookML validator.
-=======
->>>>>>> bb188246
 
-class AsyncLookMLValidator(AsyncBaseValidator):
-    """Validator for testing LookML syntax."""
-    
-    def __init__(
-        self,
-        client: AsyncLookerClient,
-        project: str,
-        branch: Optional[str] = None,
-        commit_ref: Optional[str] = None,
-        remote_reset: bool = False,
-        severity: str = "warning",
-        log_dir: str = "logs",
-        pin_imports: Optional[Dict[str, str]] = None,
-        use_personal_branch: bool = False,
-        timeout: int = LOOKML_VALIDATION_TIMEOUT,
-        incremental: bool = False,
-        target: Optional[str] = None,
-    ):
-        """Initialize the LookML validator.
-        
         Args:
-<<<<<<< HEAD
             connection: LookerConnection instance.
             project: Looker project name.
             **kwargs: Additional validator options, including:
@@ -228,362 +192,4 @@
              logger.warning("LookML validation response structure not recognized or 'errors' list was empty/missing.")
 
         logger.debug(f"Processed validation response, extracted {len(issues)} issues.")
-        return issues
-=======
-            client: AsyncLookerClient instance
-            project: Looker project name
-            branch: Git branch name
-            commit_ref: Git reference to base branch on
-            remote_reset: Whether to reset to remote branch state
-            severity: Minimum severity level to trigger failure
-            log_dir: Directory for logs
-            pin_imports: Dictionary of project:ref pairs for imports
-            use_personal_branch: Whether to use personal branch
-            timeout: Timeout for validation in seconds
-            incremental: Whether to perform incremental validation
-            target: Target branch for incremental comparison
-        """
-        super().__init__(
-            client, 
-            project, 
-            branch,
-            commit_ref,
-            remote_reset,
-            None,  # explore selectors not used for LookML validation
-            log_dir,
-            pin_imports,
-            use_personal_branch
-        )
-        
-        self.severity = severity
-        self.timeout = timeout
-        self.incremental = incremental
-        self.target = target
-    
-    async def validate(self) -> ValidationResult:
-        """Run LookML validation.
-        
-        Returns:
-            ValidationResult with the validation results
-        """
-        start_time = time.time()
-        result = ValidationResult(validator="lookml", status="passed")
-        
-        try:
-            # Set up branch for validation
-            await self.setup_branch()
-            
-            # Skip cache check when validating a specific branch
-            if self.branch:
-                logger.debug(f"Running fresh validation on branch '{self.branch}'")
-                validation_results = await self.client.lookml_validation(
-                    self.project, 
-                    self.timeout
-                )
-            else:
-                # Check for cached validation results only for production
-                logger.debug("Checking for cached LookML validation results")
-                validation_results = await self.client.cached_lookml_validation(self.project)
-                
-                # Run validation if no cached results or cache is stale
-                if not validation_results or validation_results.get("stale", False):
-                    logger.debug("No valid cached results, running full validation")
-                    validation_results = await self.client.lookml_validation(
-                        self.project, 
-                        self.timeout
-                    )
-                else:
-                    logger.debug("Using cached LookML validation results")
-            
-            # Get all models and explores in the project for tracking what was tested
-            models_explores = await self._get_lookml_models_explores()
-            
-            # If incremental mode, filter to only modified explores
-            if self.incremental and (self.branch or self.commit_ref):
-                logger.info(f"Running in incremental mode, comparing to {self.target or 'production'}")
-                target_models_explores = await self._get_target_models_explores()
-                modified_models_explores = self._get_modified_explores(models_explores, target_models_explores)
-                
-                logger.info(f"Found {self._count_explores(modified_models_explores)} explores modified from target")
-                models_explores = modified_models_explores
-            
-            # Process validation results
-            await self._process_validation_results(validation_results, result, models_explores)
-            
-            # Add timing information
-            result.timing["total"] = time.time() - start_time
-            
-            return result
-            
-        except Exception as e:
-            logger.error(f"LookML validation failed: {str(e)}")
-            raise LookMLValidationError(
-                title="LookML validation failed",
-                detail=f"Failed to validate LookML: {str(e)}"
-            )
-            
-        finally:
-            # Clean up branch manager
-            await self.cleanup()
-    
-    def _count_explores(self, models_explores: Dict[str, List[str]]) -> int:
-        """Count the total number of explores in the dictionary.
-        
-        Args:
-            models_explores: Dictionary mapping model names to lists of explore names
-            
-        Returns:
-            Total number of explores
-        """
-        return sum(len(explores) for explores in models_explores.values())
-    
-    async def _get_lookml_models_explores(self) -> Dict[str, List[str]]:
-        """Get all models and explores in the project.
-        
-        Returns:
-            Dictionary mapping model names to lists of explore names
-        """
-        logger.debug(f"Getting LookML models and explores for project '{self.project}'")
-        
-        # Get all LookML models
-        models = await self.client.get_lookml_models(fields=["name", "project_name", "explores"])
-        
-        # Filter to models in this project
-        project_models = [model for model in models if model.get("project_name") == self.project]
-        
-        # Create model->explores mapping
-        models_explores = {}
-        for model in project_models:
-            model_name = model["name"]
-            explores = []
-            
-            for explore_data in model.get("explores", []):
-                explore_name = explore_data["name"]
-                explores.append(explore_name)
-            
-            if explores:
-                models_explores[model_name] = explores
-        
-        logger.debug(f"Found {len(models_explores)} models with {self._count_explores(models_explores)} explores")
-        return models_explores
-    
-    async def _get_target_models_explores(self) -> Dict[str, List[str]]:
-        """Get models and explores from the target branch/commit.
-        
-        Returns:
-            Dictionary mapping model names to lists of explore names
-        """
-        if not self.target and not self.branch and not self.commit_ref:
-            raise ValueError("Target, branch, or commit_ref must be specified for incremental validation")
-        
-        # Save current branch/commit
-        current_branch = self.branch
-        current_commit = self.commit_ref
-        
-        try:
-            # Set target branch (or production if not specified)
-            self.branch = self.target
-            self.commit_ref = None
-            
-            # Set up branch
-            await self.setup_branch()
-            
-            # Get models and explores on target branch
-            return await self._get_lookml_models_explores()
-            
-        finally:
-            # Restore original branch/commit
-            self.branch = current_branch
-            self.commit_ref = current_commit
-            
-            # Switch back
-            await self.setup_branch()
-    
-    def _get_modified_explores(
-        self, 
-        current_models_explores: Dict[str, List[str]], 
-        target_models_explores: Dict[str, List[str]]
-    ) -> Dict[str, List[str]]:
-        """Identify modified explores by comparing current and target branches.
-        
-        Args:
-            current_models_explores: Models and explores in current branch
-            target_models_explores: Models and explores in target branch
-            
-        Returns:
-            Dictionary containing only modified or new explores
-        """
-        modified_models_explores = {}
-        
-        # Check for new or modified models and explores
-        for model, explores in current_models_explores.items():
-            # If model doesn't exist in target, all explores are new
-            if model not in target_models_explores:
-                modified_models_explores[model] = explores
-                continue
-            
-            # Find explores that are new in this model
-            target_explores = set(target_models_explores[model])
-            modified_explores = [e for e in explores if e not in target_explores]
-            
-            if modified_explores:
-                modified_models_explores[model] = modified_explores
-        
-        return modified_models_explores
-    
-    async def _process_validation_results(
-        self, 
-        validation_results: Dict[str, Any], 
-        result: ValidationResult,
-        models_explores: Dict[str, List[str]]
-    ) -> None:
-        """Process LookML validation results.
-        
-        Args:
-            validation_results: Raw validation results from Looker API
-            result: ValidationResult object to update
-            models_explores: Dictionary mapping model names to lists of explore names
-        """
-        # Check for empty results
-        if not validation_results:
-            return
-        
-        # Get severity threshold
-        severity_threshold = SEVERITY_LEVELS.get(self.severity, SEVERITY_LEVELS["warning"])
-        
-        # Process errors
-        errors = validation_results.get("errors", [])
-        
-        # No errors means validation was successful
-        if not errors:
-            logger.info("LookML validation passed with no issues")
-        
-        # Track models/explores with errors for test results
-        model_explore_errors = {}
-        
-        # Process each error
-        has_error_over_threshold = False
-        for error in errors:
-            # Get error details
-            model_id = error.get("model_id", "")
-            explore = error.get("explore", "")
-            
-            # Skip errors for explores not in our filtered list
-            if (
-                models_explores and 
-                (model_id not in models_explores or 
-                 (explore and explore not in models_explores.get(model_id, [])))
-            ):
-                continue
-                
-            message = error.get("message", "Unknown error")
-            file_path = error.get("file_path", "")
-            line_number = error.get("line_number")
-            field_name = error.get("field_name", "")
-            severity = error.get("severity", "error").lower()
-            
-            # Create key for tracking errored explores
-            model_explore_key = f"{model_id}/{explore}"
-            if model_explore_key not in model_explore_errors:
-                model_explore_errors[model_explore_key] = []
-            
-            # Check for ignore tags
-            if self._has_ignore_tag(error):
-                logger.debug(f"Ignoring LookML error due to ignore tag: {message}")
-                continue
-            
-            # Create LookML URL if file_path is provided
-            lookml_url = None
-            if file_path:
-                lookml_url = f"{self.client.base_url}/projects/{self.project}/files/{'/'.join(file_path.split('/')[1:])}"
-                if line_number:
-                    lookml_url += f"?line={line_number}"
-            
-            # Create error object
-            lookml_error = LookMLError(
-                model=model_id,
-                explore=explore,
-                message=message,
-                field_name=field_name,
-                severity=severity,
-                file_path=file_path,
-                line_number=line_number,
-                lookml_url=lookml_url
-            )
-            
-            # Track error by model/explore
-            model_explore_errors[model_explore_key].append(lookml_error)
-            
-            # Add error to result
-            result.add_error(lookml_error)
-            
-            # Check if error is over threshold
-            error_severity = SEVERITY_LEVELS.get(severity, SEVERITY_LEVELS["error"])
-            if error_severity >= severity_threshold:
-                has_error_over_threshold = True
-        
-        # Add test results for all models and explores
-        test_results_added = set()
-        
-        # First add results for models/explores with errors
-        for model_explore, errors in model_explore_errors.items():
-            if "/" in model_explore:
-                model, explore = model_explore.split("/", 1)
-            else:
-                model = model_explore
-                explore = "unknown"
-            
-            test_result = TestResult(
-                model=model,
-                explore=explore,
-                status="failed" if has_error_over_threshold else "passed"
-            )
-            result.add_test_result(test_result)
-            test_results_added.add(model_explore)
-        
-        # Then add results for all other models/explores that were checked
-        for model, explores in models_explores.items():
-            for explore in explores:
-                model_explore = f"{model}/{explore}"
-                if model_explore not in test_results_added:
-                    test_result = TestResult(
-                        model=model,
-                        explore=explore,
-                        status="passed"
-                    )
-                    result.add_test_result(test_result)
-        
-        # Update overall status based on severity threshold
-        if has_error_over_threshold:
-            result.status = "failed"
-        else:
-            result.status = "passed"
-            
-    def _has_ignore_tag(self, error: Dict[str, Any]) -> bool:
-        """Check if an error has an ignore tag.
-        
-        Args:
-            error: Error data from the API
-            
-        Returns:
-            True if the error has an ignore tag
-        """
-        # Check for tags in error data
-        tags = error.get("tags", [])
-        for tag in tags:
-            tag_lower = tag.lower()
-            if "spectacles: ignore" in tag_lower or "looker-validator: ignore" in tag_lower:
-                return True
-                
-        # Check for comments in error message
-        message = error.get("message", "").lower()
-        if "-- spectacles: ignore" in message or "-- looker-validator: ignore" in message:
-            return True
-            
-        # Check field name for ignore suffix (some developers add it to field names)
-        field_name = error.get("field_name", "").lower()
-        if "spectacles_ignore" in field_name or "looker_validator_ignore" in field_name:
-            return True
-            
-        return False
->>>>>>> bb188246
+        return issues