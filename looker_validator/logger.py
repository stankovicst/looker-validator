--- conflicted
+++ resolved
@@ -1,12 +1,8 @@
 # looker_validator/logger.py
 """
-<<<<<<< HEAD
 Logging configuration for Looker Validator.
 Simplified to focus *only* on file logging setup.
 Console level and output formatting are handled by cli.py and printer.py (Rich).
-=======
-Enhanced logging configuration for looker-validator.
->>>>>>> bb188246
 """
 
 import logging
@@ -16,7 +12,6 @@
 from typing import Optional
 from pathlib import Path
 
-<<<<<<< HEAD
 # Default log file name
 LOG_FILENAME = "looker_validator.log"
 
@@ -112,172 +107,3 @@
 
 # Removed setup_logger (functionality split between cli.py and setup_file_logging here)
 # Removed get_colored_logger and ColoredFormatter (console handled by rich via printer.py)
-=======
-import colorama
-
-# Initialize colorama for cross-platform color support
-colorama.init()
-
-# Define color constants
-COLORS = {
-    "red": colorama.Fore.RED,
-    "green": colorama.Fore.GREEN,
-    "yellow": colorama.Fore.YELLOW,
-    "cyan": colorama.Fore.CYAN,
-    "blue": colorama.Fore.BLUE,
-    "magenta": colorama.Fore.MAGENTA,
-    "white": colorama.Fore.WHITE,
-    "bold": colorama.Style.BRIGHT,
-    "dim": colorama.Style.DIM,
-    "reset": colorama.Style.RESET_ALL,
-}
-
-LOG_FILENAME = "looker_validator.log"
-
-
-class ColoredFormatter(logging.Formatter):
-    """Formatter that adds colors to log messages."""
-    
-    COLORS = {
-        "DEBUG": COLORS["blue"],
-        "INFO": COLORS["green"],
-        "WARNING": COLORS["yellow"],
-        "ERROR": COLORS["red"],
-        "CRITICAL": COLORS["red"] + COLORS["bold"]
-    }
-    
-    def format(self, record: logging.LogRecord) -> str:
-        """Format the record with colors."""
-        # Skip colors if NO_COLOR is set
-        if os.environ.get('NO_COLOR') or os.environ.get('TERM') == 'dumb':
-            return super().format(record)
-        
-        # Add color based on log level
-        levelname = record.levelname
-        color = self.COLORS.get(levelname, '')
-        
-        # Format the message
-        message = super().format(record)
-        
-        # Add color to the message
-        if color:
-            reset = COLORS["reset"]
-            message = f"{color}{message}{reset}"
-        
-        return message
-
-
-class FileFormatter(logging.Formatter):
-    """Formatter for file logs without color codes."""
-    
-    def format(self, record: logging.LogRecord) -> str:
-        """Format the record without colors."""
-        message = super().format(record)
-        return self._strip_color_codes(message)
-    
-    def _strip_color_codes(self, text: str) -> str:
-        """Remove ANSI color codes from text."""
-        for escape_sequence in COLORS.values():
-            text = text.replace(escape_sequence, "")
-        return text
-
-
-def setup_logger(
-    name: str = "looker_validator",
-    level: int = logging.INFO,
-    log_dir: Optional[str] = None
-) -> logging.Logger:
-    """Set up a logger with console and file handlers.
-    
-    Args:
-        name: Logger name
-        level: Logging level
-        log_dir: Directory for log files
-        
-    Returns:
-        Configured logger
-    """
-    # Create logger
-    logger = logging.getLogger(name)
-    logger.setLevel(level)
-    
-    # Remove any existing handlers
-    for handler in logger.handlers[:]:
-        logger.removeHandler(handler)
-    
-    # Create console handler
-    console_handler = logging.StreamHandler(sys.stdout)
-    console_handler.setFormatter(ColoredFormatter("%(message)s"))
-    console_handler.setLevel(level)
-    logger.addHandler(console_handler)
-    
-    # Create file handler if log_dir is provided
-    if log_dir:
-        log_dir_path = Path(log_dir)
-        log_dir_path.mkdir(exist_ok=True)
-        
-        # Create subfolder for SQL query logs
-        (log_dir_path / "queries").mkdir(exist_ok=True)
-        
-        file_handler = logging.FileHandler(
-            log_dir_path / LOG_FILENAME,
-            encoding="utf-8"
-        )
-        file_handler.setFormatter(
-            FileFormatter("%(asctime)s %(levelname)s | %(message)s")
-        )
-        file_handler.setLevel(logging.DEBUG)  # Always log DEBUG to file
-        logger.addHandler(file_handler)
-    
-    return logger
-
-
-def get_logger(name: str = "looker_validator") -> logging.Logger:
-    """Get an existing logger.
-    
-    Args:
-        name: Logger name
-        
-    Returns:
-        Logger instance
-    """
-    return logging.getLogger(name)
-
-
-def log_sql_error(
-    model: str,
-    explore: str,
-    sql: str,
-    log_dir: str,
-    dimension: Optional[str] = None
-) -> Path:
-    """Save failing SQL to a file.
-    
-    Args:
-        model: Model name
-        explore: Explore name
-        sql: SQL to save
-        log_dir: Directory for logs
-        dimension: Optional dimension name
-        
-    Returns:
-        Path to the SQL file
-    """
-    # Create a filename based on the model/explore/dimension
-    file_name = f"{model}__{explore}"
-    if dimension:
-        file_name += f"__{dimension}"
-    file_name = file_name.replace(".", "_") + ".sql"
-    
-    # Create the file path
-    file_path = Path(log_dir) / "queries" / file_name
-    
-    # Create directory if it doesn't exist
-    os.makedirs(os.path.dirname(file_path), exist_ok=True)
-    
-    # Write SQL to file
-    with open(file_path, "w") as f:
-        f.write(sql)
-    
-    return file_path
->>>>>>> bb188246
