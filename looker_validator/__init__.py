"""
Looker Validator - A continuous integration tool for Looker and LookML.

Looker Validator runs validators which perform tests on your Looker instance
and your LookML. Each validator interacts with the Looker API to run tests
that ensure your Looker instance is running smoothly.

Validators:
- SQL Validator: Tests the `sql` field of each dimension for database errors
- Content Validator: Tests for errors in Looks and Dashboards
- Assert Validator: Runs Looker data tests
- LookML Validator: Runs Looker's LookML Validator to test for syntax errors
"""

<<<<<<< HEAD
__version__ = "0.2.0"
=======
__version__ = "0.2.1"
>>>>>>> bb188246
<|MERGE_RESOLUTION|>--- conflicted
+++ resolved
@@ -12,8 +12,4 @@
 - LookML Validator: Runs Looker's LookML Validator to test for syntax errors
 """
 
-<<<<<<< HEAD
-__version__ = "0.2.0"
-=======
-__version__ = "0.2.1"
->>>>>>> bb188246
+__version__ = "0.2.1"