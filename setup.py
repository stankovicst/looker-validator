#!/usr/bin/env python
# -*- coding: utf-8 -*-

# This setup.py is based *directly* on the user-provided code,
# with only 'GitPython' and 'rich' added based on analysis of other project files.

from setuptools import setup, find_packages
import os
import re

# Read version from __init__.py
# Using the exact mechanism provided by the user
try:
    with open(os.path.join("looker_validator", "__init__.py"), "r", encoding="utf-8") as f:
        version_match = re.search(r'__version__\s*=\s*["\']([^"\']+)["\']', f.read())
        if version_match:
            version = version_match.group(1)
        else:
            raise RuntimeError("Unable to find version string in looker_validator/__init__.py.")
except FileNotFoundError:
     raise RuntimeError("looker_validator/__init__.py not found.")


# Read the content of README.md
# Using the exact mechanism provided by the user
try:
    with open("README.md", "r", encoding="utf-8") as fh:
        long_description = fh.read()
except FileNotFoundError:
    print("Warning: README.md not found. Using short description only.")
    long_description = "A continuous integration tool for Looker and LookML validation" # Fallback

setup(
    # All metadata below is taken directly from the user-provided code
    name="looker-validator",
    version=version,
    packages=find_packages(),
    include_package_data=True,
    install_requires=[
<<<<<<< HEAD
        "looker-sdk==24.16.2", # Original dependency
        "click>=8.0.0",        # Original dependency
        "pyyaml>=6.0",         # Original dependency
        "tqdm>=4.65.0",        # Original dependency
        "requests>=2.28.0",    # Original dependency
        "colorama>=0.4.6",     # Original dependency
        # --- Dependencies added based on analysis of other project files ---
        "GitPython>=3.1.0",    # Required by branch_manager.py
        "rich>=10.0.0",        # Required by printer.py (assumed based on analysis)
        # -----------------------------------------------------------------
=======
        "looker-sdk==24.16.2",
        "click>=8.0.0",
        "pyyaml>=6.0",
        "tqdm>=4.65.0",
        "requests>=2.28.0",
        "colorama>=0.4.6",
        "backoff>=2.2.1",
        "aiohttp>=3.9.1",
        "aiocache>=0.12.2",
        "httpx>=0.25.2",
        "pydantic>=2.5.2",
>>>>>>> bb188246
    ],
    extras_require={
        # Kept exactly as provided by the user
        "dev": [
            "pytest>=7.0.0",
            "pytest-cov>=4.0.0",
            "black>=23.0.0",
            "flake8>=6.0.0",
            "mypy>=1.0.0",
            "build>=0.10.0",
            "twine>=4.0.0",
        ],
    },
    entry_points={
        # Kept exactly as provided by the user
        "console_scripts": [
            "looker-validator=looker_validator.async_cli:main",
        ],
    },
    # All metadata below kept exactly as provided by the user
    python_requires=">=3.8",
    author="Stevan Stankovic",
    author_email="stankovicst@mediamarktsaturn.com",
    description="A continuous integration tool for Looker and LookML validation",
    long_description=long_description,
    long_description_content_type="text/markdown",
    keywords="looker, lookml, validation, ci, continuous integration, testing",
    url="https://github.com/stankovicst/looker-validator",
    project_urls={
        "Bug Tracker": "https://github.com/stankovicst/looker-validator/issues",
        "Documentation": "https://github.com/stankovicst/looker-validator#readme",
        "Source Code": "https://github.com/stankovicst/looker-validator",
    },
    classifiers=[
        "Development Status :: 3 - Alpha",
        "Intended Audience :: Developers",
        "Topic :: Software Development :: Quality Assurance",
        "Programming Language :: Python :: 3",
        "Programming Language :: Python :: 3.8",
        "Programming Language :: Python :: 3.9",
        "Programming Language :: Python :: 3.10",
        "Programming Language :: Python :: 3.11",
        "License :: OSI Approved :: MIT License",
        "Operating System :: OS Independent",
    ],
)<|MERGE_RESOLUTION|>--- conflicted
+++ resolved
@@ -37,7 +37,6 @@
     packages=find_packages(),
     include_package_data=True,
     install_requires=[
-<<<<<<< HEAD
         "looker-sdk==24.16.2", # Original dependency
         "click>=8.0.0",        # Original dependency
         "pyyaml>=6.0",         # Original dependency
@@ -48,19 +47,6 @@
         "GitPython>=3.1.0",    # Required by branch_manager.py
         "rich>=10.0.0",        # Required by printer.py (assumed based on analysis)
         # -----------------------------------------------------------------
-=======
-        "looker-sdk==24.16.2",
-        "click>=8.0.0",
-        "pyyaml>=6.0",
-        "tqdm>=4.65.0",
-        "requests>=2.28.0",
-        "colorama>=0.4.6",
-        "backoff>=2.2.1",
-        "aiohttp>=3.9.1",
-        "aiocache>=0.12.2",
-        "httpx>=0.25.2",
-        "pydantic>=2.5.2",
->>>>>>> bb188246
     ],
     extras_require={
         # Kept exactly as provided by the user
